--- conflicted
+++ resolved
@@ -97,20 +97,6 @@
     def features(self) -> frozenset[NormalizedName]:
         return self._features
 
-<<<<<<< HEAD
-    def has_same_url_as(self, other):  # type: ("PackageSpecification") -> bool
-        if self._source_url == other.source_url:
-            return True
-
-        return (
-                self._source_type == other.source_type and
-                self._source_type == "git" and
-                self._source_url.removesuffix(".git") == other.source_url.removesuffix(".git")
-        )
-
-    def is_same_package_as(self, other):  # type: ("PackageSpecification") -> bool
-        if other.complete_name != self.complete_name:
-=======
     def is_direct_origin(self) -> bool:
         return self._source_type in [
             "directory",
@@ -119,6 +105,17 @@
             "git",
         ]
 
+    def has_same_url_as(self, other):  # type: ("PackageSpecification") -> bool
+        if self._source_url == other.source_url:
+            return True
+
+        return (
+                self._source_type == other.source_type and
+                self._source_type == "git" and
+                self._source_url.removesuffix(".git") == other.source_url.removesuffix(".git")
+        )
+
+
     def provides(self, other: PackageSpecification) -> bool:
         """
         Helper method to determine if this package provides the given specification.
@@ -132,7 +129,6 @@
 
     def is_same_source_as(self, other: PackageSpecification) -> bool:
         if self._source_type != other.source_type:
->>>>>>> ac9120d6
             return False
 
         if not self._source_type:
@@ -142,7 +138,7 @@
 
         if (
             self._source_url or other.source_url
-        ) and self._source_url != other.source_url:
+        ) and not self.has_same_url_as(other):
             return False
 
         if (
@@ -168,34 +164,6 @@
                 # case: one reference is defined and is non-empty, but other is not
                 return False
 
-<<<<<<< HEAD
-            if self._source_url or other.source_url:
-                if not self.has_same_url_as(other):
-                    return False
-
-            if self._source_reference or other.source_reference:
-                # special handling for packages with references
-                if not self._source_reference or not other.source_reference:
-                    # case: one reference is defined and is non-empty, but other is not
-                    return False
-
-                if not (
-                    self._source_reference == other.source_reference
-                    or self._source_reference.startswith(other.source_reference)
-                    or other.source_reference.startswith(self._source_reference)
-                ):
-                    # case: both references defined, but one is not equal to or a short
-                    # representation of the other
-                    return False
-
-                if (
-                    self._source_resolved_reference
-                    and other.source_resolved_reference
-                    and self._source_resolved_reference
-                    != other.source_resolved_reference
-                ):
-                    return False
-=======
             if not (
                 self._source_reference == other.source_reference
                 or self._source_reference.startswith(other.source_reference)
@@ -211,7 +179,6 @@
                 and self._source_resolved_reference != other.source_resolved_reference
             ):
                 return False
->>>>>>> ac9120d6
 
         return True
 
