import hashlib
import json
import pathlib

from collections import defaultdict, namedtuple
from dataclasses import dataclass
from itertools import chain
from typing import ClassVar, Dict, List, Literal, Optional, Sequence, Set, Tuple

from pydantic import BaseModel, Field, validator

from conda_lock.common import ordered_union
from conda_lock.lookup import conda_name_to_pypi_name, pypi_name_to_conda_name
from conda_lock.virtual_package import FakeRepoData


class StrictModel(BaseModel):
    class Config:
        extra = "forbid"


class Selectors(StrictModel):
    platform: Optional[List[str]] = None

    def __ior__(self, other) -> "Selectors":
        if not isinstance(other, Selectors):
            raise TypeError
        if other.platform and self.platform:
            for p in other.platform:
                if p not in self.platform:
                    self.platform.append(p)
        return self

    def for_platform(self, platform: str) -> bool:
        return self.platform is None or platform in self.platform


class Dependency(StrictModel):
    name: str
    manager: Literal["conda", "pip"] = "conda"
    optional: bool = False
    category: str = "main"
    extras: List[str] = []
    selectors: Selectors = Selectors()


class VersionedDependency(Dependency):
    version: str


class URLDependency(Dependency):
    url: str
    hashes: List[str]


class Package(StrictModel):
    url: str
    hash: str


class DependencySource(StrictModel):
    type: Literal["url"]
    url: str


LockKey = namedtuple("LockKey", ["manager", "name", "platform"])


class HashModel(StrictModel):
    md5: Optional[str] = None
    sha256: Optional[str] = None


class LockedDependency(StrictModel):
    name: str
    version: str
    manager: Literal["conda", "pip"]
    platform: str
    dependencies: Dict[str, str] = {}
    url: str
    hash: HashModel
    optional: bool = False
    category: str = "main"
    source: Optional[DependencySource] = None

    def key(self) -> LockKey:
        return LockKey(self.manager, self.name, self.platform)

    @validator("hash")
    def validate_hash(cls, v, values, **kwargs):
        if (values["manager"] == "conda") and (v.md5 is None):
            raise ValueError("conda package hashes must use MD5")
        return v


class LockMeta(StrictModel):
    content_hash: Dict[str, str] = Field(
        ..., description="Hash of dependencies for each target platform"
    )
    channels: List[str] = Field(
        ..., description="Channels used to resolve dependencies"
    )
    platforms: List[str] = Field(..., description="Target platforms")
    sources: List[str] = Field(
        ...,
        description="paths to source files, relative to the parent directory of the lockfile",
    )

    def __or__(self, other) -> "LockMeta":
        """merge other into self"""
        if other is None:
            return self
        elif not isinstance(other, LockMeta):
            raise TypeError

        return LockMeta(
            content_hash={**self.content_hash, **other.content_hash},
            channels=self.channels,
            platforms=sorted(set(self.platforms).union(other.platforms)),
            sources=ordered_union([self.sources, other.sources]),
        )


class Lockfile(StrictModel):

    version: ClassVar[int] = 1

    package: List[LockedDependency]
    metadata: LockMeta

    def __or__(self, other) -> "Lockfile":
        return other.__ror__(self)

    def __ror__(self, other) -> "Lockfile":
        """
        merge self into other
        """
        if other is None:
            return self
        elif not isinstance(other, Lockfile):
            raise TypeError

        assert self.metadata.channels == other.metadata.channels

        ours = {d.key(): d for d in self.package}
        theirs = {d.key(): d for d in other.package}

        # Pick ours preferentially
        package: List[LockedDependency] = []
        for key in sorted(set(ours.keys()).union(theirs.keys())):
            if key not in ours or key[-1] not in self.metadata.platforms:
                package.append(theirs[key])
            else:
                package.append(ours[key])

        platforms = {d.platform for d in package}

        # Resort the conda packages topologically
        final_package: List[LockedDependency] = []
        for platform in sorted(platforms):
            from ..vendor.conda.toposort import toposort

<<<<<<< HEAD
            # Add the remaining non-conda packages in the order in which they appeared.
            # Order the pip packages topologically ordered (might be not 100% perfect if they depend on
            # other conda packages, but good enough
            for manager in ["conda", "pip"]:
                lookup = defaultdict(set)
                packages: Dict[str, LockedDependency] = {}
=======
            for d in package:
                if d.platform != platform:
                    continue
                if d.manager != "conda":
                    continue
                # exclude virtual packages
                if d.name.startswith("__"):
                    continue

                lookup[d.name] = set(d.dependencies)
                conda_packages[d.name] = d
>>>>>>> 101f035b

                for d in package:
                    if d.platform != platform:
                        continue

                    if d.manager != manager:
                        continue

                    lookup[d.name] = set(d.dependencies)
                    packages[d.name] = d

                ordered = toposort(lookup)
                for package_name in ordered:
                    d = packages[package_name]
                    if d.manager != manager:
                        continue
                    final_package.append(d)

        return Lockfile(package=final_package, metadata=other.metadata | self.metadata)


@dataclass
class LockSpecification:
    dependencies: List[Dependency]
    channels: List[str]
    platforms: List[str]
    sources: List[pathlib.Path]
    virtual_package_repo: Optional[FakeRepoData] = None

    def content_hash(self) -> Dict[str, str]:
        return {
            platform: self.content_hash_for_platform(platform)
            for platform in self.platforms
        }

    def content_hash_for_platform(self, platform: str) -> str:
        data: dict = {
            "channels": self.channels,
            "specs": [
                p.dict()
                for p in sorted(self.dependencies, key=lambda p: (p.manager, p.name))
                if p.selectors.for_platform(platform)
            ],
        }
        if self.virtual_package_repo is not None:
            vpr_data = self.virtual_package_repo.all_repodata
            data["virtual_package_hash"] = {
                "noarch": vpr_data.get("noarch", {}),
                **{platform: vpr_data.get(platform, {})},
            }

        env_spec = json.dumps(data, sort_keys=True)
        return hashlib.sha256(env_spec.encode("utf-8")).hexdigest()


def _apply_categories(
    requested: Dict[str, Dependency],
    planned: Dict[str, LockedDependency],
    categories: Sequence[str] = ("main", "dev"),
) -> None:
    """map each package onto the root request the with the highest-priority category"""
    # walk dependency tree to assemble all transitive dependencies by request
    dependents: Dict[str, Set[str]] = {}
    by_category = defaultdict(list)

    def seperator_munge_get(
        d: Dict[str, LockedDependency], key: str
    ) -> LockedDependency:
        # since separators are not consistent across managers (or even within) we need to do some double attempts here
        try:
            return d[key]
        except KeyError:
            try:
                return d[key.replace("-", "_")]
            except KeyError:
                return d[key.replace("_", "-")]

    for name, request in requested.items():
        todo: List[str] = list()
        deps: Set[str] = set()
        item = name
        while True:
            todo.extend(
                dep
                for dep in seperator_munge_get(planned, item).dependencies
                # exclude virtual packages
                if not (dep in deps or dep.startswith("__"))
            )
            if todo:
                item = todo.pop(0)
                deps.add(item)
            else:
                break

        dependents[name] = deps

        by_category[request.category].append(request.name)

    # now, map each package to its root request
    categories = [*categories, *(k for k in by_category if k not in categories)]
    root_requests = {}
    for category in categories:
        for root in by_category.get(category, []):
            for transitive_dep in dependents[root]:
                if transitive_dep not in root_requests:
                    root_requests[transitive_dep] = root
    # include root requests themselves
    for name in requested:
        root_requests[name] = name

    for dep, root in root_requests.items():
        source = requested[root]
        # try a conda target first
        target = seperator_munge_get(planned, dep)
        target.category = source.category
        target.optional = source.optional


def aggregate_lock_specs(
    lock_specs: List[LockSpecification],
) -> LockSpecification:

    # unique dependencies
    unique_deps: Dict[Tuple[str, str], Dependency] = {}
    for dep in chain.from_iterable(
        [lock_spec.dependencies for lock_spec in lock_specs]
    ):
        key = (dep.manager, dep.name)
        if key in unique_deps:
            unique_deps[key].selectors |= dep.selectors
        else:
            unique_deps[key] = dep

    dependencies = list(unique_deps.values())

    return LockSpecification(
        dependencies,
        # uniquify metadata, preserving order
        channels=ordered_union(lock_spec.channels or [] for lock_spec in lock_specs),
        platforms=ordered_union(lock_spec.platforms or [] for lock_spec in lock_specs),
        sources=ordered_union(lock_spec.sources or [] for lock_spec in lock_specs),
    )


class UpdateSpecification:
    def __init__(
        self,
        locked: Optional[List[LockedDependency]] = None,
        update: Optional[List[str]] = None,
    ):
        self.locked = locked or []
        self.update = update or []<|MERGE_RESOLUTION|>--- conflicted
+++ resolved
@@ -160,26 +160,12 @@
         for platform in sorted(platforms):
             from ..vendor.conda.toposort import toposort
 
-<<<<<<< HEAD
             # Add the remaining non-conda packages in the order in which they appeared.
             # Order the pip packages topologically ordered (might be not 100% perfect if they depend on
             # other conda packages, but good enough
             for manager in ["conda", "pip"]:
                 lookup = defaultdict(set)
                 packages: Dict[str, LockedDependency] = {}
-=======
-            for d in package:
-                if d.platform != platform:
-                    continue
-                if d.manager != "conda":
-                    continue
-                # exclude virtual packages
-                if d.name.startswith("__"):
-                    continue
-
-                lookup[d.name] = set(d.dependencies)
-                conda_packages[d.name] = d
->>>>>>> 101f035b
 
                 for d in package:
                     if d.platform != platform:
@@ -193,9 +179,13 @@
 
                 ordered = toposort(lookup)
                 for package_name in ordered:
-                    d = packages[package_name]
+                    d = packages[package_name]                 
                     if d.manager != manager:
                         continue
+                    # skip virtual packages
+                    if d.manager == "conda" and d.name.startswith("__"):
+                        continue
+                        
                     final_package.append(d)
 
         return Lockfile(package=final_package, metadata=other.metadata | self.metadata)
