--- conflicted
+++ resolved
@@ -204,8 +204,6 @@
     return request.param
 
 
-<<<<<<< HEAD
-=======
 @pytest.fixture(
     scope="session",
     params=[
@@ -235,7 +233,6 @@
     raise pytest.skip(f"{_conda_exe_type} is not installed")
 
 
->>>>>>> 2ef27bcd
 JSON_FIELDS: Dict[str, str] = {"json_unique_field": "test1", "common_field": "test2"}
 
 YAML_FIELDS: Dict[str, str] = {"yaml_unique_field": "test3", "common_field": "test4"}
@@ -564,9 +561,6 @@
     monkeypatch.chdir(zlib_environment.parent)
     if is_micromamba(conda_exe):
         monkeypatch.setenv("CONDA_FLAGS", "-v")
-<<<<<<< HEAD
-    run_lock([zlib_environment], conda_exe=conda_exe, add_inputs_metadata=True)
-=======
     run_lock(
         [zlib_environment],
         conda_exe=conda_exe,
@@ -577,7 +571,6 @@
             ]
         ),
     )
->>>>>>> 2ef27bcd
     lockfile = parse_conda_lock_file(zlib_environment.parent / DEFAULT_LOCKFILE_NAME)
 
     inputs_metadata = lockfile.metadata.inputs_metadata
@@ -597,18 +590,10 @@
 ):
     TIME_DIR = TEST_DIR / "test-time-metadata"
 
-<<<<<<< HEAD
-    start_time = datetime.datetime.utcnow()
-=======
->>>>>>> 2ef27bcd
     TIME_DIR.mkdir(exist_ok=True)
     monkeypatch.chdir(TIME_DIR)
     if is_micromamba(conda_exe):
         monkeypatch.setenv("CONDA_FLAGS", "-v")
-<<<<<<< HEAD
-    run_lock([zlib_environment], conda_exe=conda_exe, add_time_metadata=True)
-    end_time = datetime.datetime.utcnow()
-=======
     frozen_datetime = datetime.datetime(
         year=1, month=7, day=12, hour=15, minute=6, second=3
     )
@@ -622,20 +607,13 @@
                 ]
             ),
         )
->>>>>>> 2ef27bcd
     lockfile = parse_conda_lock_file(TIME_DIR / DEFAULT_LOCKFILE_NAME)
 
     time_metadata = lockfile.metadata.time_metadata
     assert time_metadata is not None, "Time metadata was None"
     assert (
-<<<<<<< HEAD
-        start_time
-        < datetime.datetime.fromisoformat(time_metadata.created_at.rstrip("Z"))
-        < end_time
-=======
         datetime.datetime.fromisoformat(time_metadata.created_at.rstrip("Z"))
         == frozen_datetime
->>>>>>> 2ef27bcd
     ), (
         "Datetime added to lockfile didn't match expectation based on timestamps at start and end"
         + " of test"
@@ -658,9 +636,6 @@
     except git.exc.GitCommandError:
         pytest.xfail("Git config not initialized, so expected to fail.")
 
-<<<<<<< HEAD
-    run_lock([zlib_environment], conda_exe=conda_exe, add_git_metadata=True)
-=======
     run_lock(
         [zlib_environment],
         conda_exe=conda_exe,
@@ -672,7 +647,6 @@
             ]
         ),
     )
->>>>>>> 2ef27bcd
     lockfile = parse_conda_lock_file(GIT_DIR / DEFAULT_LOCKFILE_NAME)
 
     assert (
