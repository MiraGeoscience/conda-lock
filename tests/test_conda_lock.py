--- conflicted
+++ resolved
@@ -801,7 +801,6 @@
     assert res.channels == [Channel.from_string("defaults")]
 
 
-<<<<<<< HEAD
 def test_parse_pdm_default_pip(pdm_pyproject_toml_default_pip: Path):
     res = parse_pyproject_toml(pdm_pyproject_toml_default_pip, ["linux-64"])
 
@@ -817,7 +816,8 @@
     assert specs["pytest"].manager == "pip"
     assert specs["tomlkit"].manager == "pip"
     assert specs["click"].manager == "pip"
-=======
+
+
 def test_parse_poetry_invalid_optionals(pyproject_optional_toml: Path):
     filename = pyproject_optional_toml.name
 
@@ -848,7 +848,6 @@
         )
         in messages
     )
->>>>>>> ac31f5dd
 
 
 def test_run_lock(
