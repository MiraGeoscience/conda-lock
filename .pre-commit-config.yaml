# disable autofixing PRs, commenting "pre-commit.ci autofix" on a pull request triggers a autofix
ci:
    autofix_prs: false

exclude: ^conda_lock/_vendor/.*$

repos:
- repo: https://github.com/pre-commit/pre-commit-hooks
  rev: v4.4.0
  hooks:
    - id: trailing-whitespace
      exclude: "^.*\\.patch$"
    - id: check-ast

- repo: https://github.com/psf/black
  rev: 23.3.0
  hooks:
  - id: black
    language_version: python3

- repo: https://github.com/pycqa/flake8
  rev: 6.0.0
  hooks:
    - id: flake8

- repo: https://github.com/pycqa/isort
  rev: 5.12.0
  hooks:
  - id: isort
    args: ["--profile", "black", "--filter-files"]

- repo: https://github.com/pre-commit/mirrors-mypy
<<<<<<< HEAD
  rev: v1.1.1
=======
  rev: v1.2.0
>>>>>>> 4a667bd4
  hooks:
  - id: mypy
    additional_dependencies: [types-filelock, types-requests, types-toml, types-PyYAML, types-freezegun, types-setuptools, pydantic]
    exclude: ^(tests/test-local-pip/setup.py$|tests/test_conda_lock.py)<|MERGE_RESOLUTION|>--- conflicted
+++ resolved
@@ -30,11 +30,7 @@
     args: ["--profile", "black", "--filter-files"]
 
 - repo: https://github.com/pre-commit/mirrors-mypy
-<<<<<<< HEAD
-  rev: v1.1.1
-=======
   rev: v1.2.0
->>>>>>> 4a667bd4
   hooks:
   - id: mypy
     additional_dependencies: [types-filelock, types-requests, types-toml, types-PyYAML, types-freezegun, types-setuptools, pydantic]
